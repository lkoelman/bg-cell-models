"""
Basal Ganglia network model consisting of morphologically detailed
cell models for the major cell types.

@author     Lucas Koelman

@date       20/03/2017

@see        PyNN manual for building networks:
                http://neuralensemble.org/docs/PyNN/building_networks.html
            PyNN examples of networks:
                https://github.com/NeuralEnsemble/PyNN/tree/master/examples

USAGE
-----

To run using MPI, you can use the following command:

    >>> mpiexec -np 8 python model.py

"""
import time
import numpy as np

# PyNN library
import pyNN.neuron as sim
from pyNN import space
from pyNN.utility import init_logging, connection_plot

# Custom PyNN extensions
from extensions.pynn.connection import NativeSynapse, GluSynapse, GabaSynapse # , SynapseFromDB
from extensions.pynn.recording import TraceSpecRecorder
sim.Population._recorder_class = TraceSpecRecorder

# Custom NEURON mechanisms
import os.path
script_dir = os.path.dirname(__file__)
sim.simulator.load_mechanisms(os.path.join('..', '..', 'mechanisms', 'synapses'))

# Custom cell models
import models.GilliesWillshaw.gillies_pynn_model as gillies
import models.Gunay2008.gunay_pynn_model as gunay

# Our physiological parameters
from cellpopdata.physiotypes import Populations as PopID
#from cellpopdata.physiotypes import ParameterSource as ParamSrc
# from cellpopdata.cellpopdata import CellConnector

from common import logutils

# Debug messages
logutils.setLogLevel('quiet', ['bpop_ext'])


def test_STN_population(ncell_per_pop=5, sim_dur=500.0, export_locals=True):
    """
    Run a simple network consisting of an STN and GPe cell population
    that are reciprocally connected.
    """

    init_logging(logfile=None, debug=False)
    mpi_rank = sim.setup(use_cvode=False)
    h = sim.h

    seed = sim.state.mpi_rank + sim.state.native_rng_baseseed
    numpy_rng = np.random.RandomState(seed)

    # STN cell population
    pop_stn = sim.Population(ncell_per_pop, gillies.StnCellType(), label='STN')
    pop_stn.pop_id = PopID.STN
    pop_stn.initialize(v=-63.0)

    # RECORDING
    traces = {
        'Vm': {'sec':'soma[0]', 'loc':0.5, 'var':'v'},
    }
    pop_stn.record(traces.items(), sampling_interval=.05)


    # INITIALIZE + RUN

    # Set physiological conditions
    h.celsius = 36.0
    h.set_aCSF(4) # Hoc function defined in Gillies code

    print("CVode state: {}".format(sim.state.cvode.active()))
    tstart = time.time()
    sim.run(sim_dur)
    tstop = time.time()
    cputime = tstop - tstart
    num_segments = sum((sec.nseg for sec in h.allsec()))
    print("Simulated {} segments for {} ms in {} ms CPU time".format(
            num_segments, sim.state.tstop, cputime))


    # PLOTTING
    import matplotlib.pyplot as plt

    # Fetch recorded data
    pop = pop_stn
    pop_data = pop.get_data() # Neo Block object
    segment = pop_data.segments[0] # segment = all data with common time basis

    # Plot each signal
    for signal in segment.analogsignals:
        # one figure per trace type
        fig, axes = plt.subplots(signal.shape[1], 1)
        fig.suptitle("Population {} - trace {}".format(
                        pop.label, signal.name))

        time_vec = signal.times
        y_label = "{} ({})".format(signal.name, signal.units._dimensionality.string)

        for i_cell in range(signal.shape[1]):
            ax = axes[i_cell]
            label = "cell {}".format(signal.annotations['source_ids'][i_cell])
            ax.plot(time_vec, signal[:, i_cell], label=label)
            ax.set_ylabel(y_label)
            ax.legend()

    plt.show(block=False)

    if export_locals:
        globals().update(locals())


def run_simple_net(ncell_per_pop=30, sim_dur=500.0, export_locals=True):
    """
    Run a simple network consisting of an STN and GPe cell population
    that are reciprocally connected.
    """

    init_logging(logfile=None, debug=False)
    mpi_rank = sim.setup(use_cvode=False)
    h = sim.h

    seed = sim.state.mpi_rank + sim.state.native_rng_baseseed
    numpy_rng = np.random.RandomState(seed)

    # Parameters database
    # params_db = CellConnector(
    #     'Parkinsonian', numpy_rng,
    #     preferred_sources=[ParamSrc.Chu2015, ParamSrc.Fan2012, ParamSrc.Atherton2013],
    #     preferred_mechanisms=['GLUsyn', 'GABAsyn'])

    # NOTE: if wrapped synapses like GluSynapse and GabaSynapse are used, any
    #       parameter can be a function of distance or cell index. For complex
    #       functions using math and numpy modules, write a function. For
    #       simple ones, you can use a string as as well.

    ############################################################################
    # POPULATIONS
    ############################################################################
    # Define each cell population with its cell type, number of cells

    # STN cell population
    stn_grid = space.Line(x0=0.0, dx=50.0,
                          y=0.0, z=0.0)
    
    stn_type = gillies.StnCellType()

    ncell_stn = ncell_per_pop
    pop_stn = sim.Population(ncell_stn, 
                             cellclass=stn_type, 
                             label='STN',
                             structure=stn_grid)
    
    pop_stn.pop_id = PopID.STN
    pop_stn.initialize(v=-63.0)


    # GPe cell population
    gpe_grid = space.Line(x0=0.0, dx=50.0,
                          y=1e6, z=0.0)

    gpe_type = gunay.GPeCellType()

    ncell_gpe = ncell_per_pop
    pop_gpe = sim.Population(ncell_gpe, 
                             cellclass=gpe_type,
                             label='GPE',
                             structure=gpe_grid)

    pop_gpe.pop_id = PopID.GPE
    pop_gpe.initialize(v=-63.0)


    # CTX spike sources
    pop_ctx = sim.Population(ncell_per_pop, sim.SpikeSourcePoisson(rate=20.0),
                    label='CTX')
    pop_ctx.pop_id = PopID.CTX


    # STR spike sources
    str_base_firing_rate = 1.0
    str_num_poisson_combined = 3
    str_combined_firing_rate = str_base_firing_rate * str_num_poisson_combined
    pop_str = sim.Population(
                    ncell_per_pop, 
                    sim.SpikeSourcePoisson(rate=str_combined_firing_rate),
                    label='STR')
    pop_str.pop_id = PopID.STR


    # Noise sources
    noise_gpe = sim.Population(ncell_per_pop, sim.SpikeSourcePoisson(rate=50.0),
                    label='NOISE')

    all_pops = {pop.pop_id : pop for pop in [pop_gpe, pop_stn, pop_ctx]}

    ############################################################################
    # CONNECTIONS
    ############################################################################

    # NOTE: for the different types of connectors available, see:
    #   - overview: https://github.com/NeuralEnsemble/PyNN/blob/master/pyNN/neuron/connectors.py
    #   - classes with docstrings: https://github.com/NeuralEnsemble/PyNN/blob/master/pyNN/connectors.py
    #   - usage: http://neuralensemble.org/docs/PyNN/connections.html

    # NOTE: distance-based expressions can be used for any parameter
    #   - string expression can only use global functions
    #   - lambda expression can use any function in its closure
    
    # # Example connectors
    # conn_all_to_all =   sim.AllToAllConnector()
    # # Probability based
    # conn_all_p05 =      sim.FixedProbabilityConnector(0.5)
    # conn_all_pdist =    sim.DistanceDependentProbabilityConnector('d<3')
    # # Fixed number
    # conn_5_to_all =     FixedNumberPreConnector(5)
    # conn_all_to_5 =     FixedNumberPostConnector(5)
    # # Indices specifying sparse matrix
    # connector =         sim.FromListConnector([(0, 1), (0, 2), (2, 5)])
    # # Indices as flags in full matrix
    # connector =         sim.ArrayConnector(np.array([[0, 1, 1, 0],
    #                                                  [1, 1, 0, 1],
    #                                                  [0, 0, 1, 0]], dtype=bool)

    # db_syn = SynapseFromDB(parameter_database=params_db) # our custom synapse class

    ############################################################################
    # TO GPE

    #---------------------------------------------------------------------------
    # STN -> GPE (excitatory)

    stn_gpe_syn = GluSynapse(**{
        'weight':       1.0,
        'delay':        2.0, # [ms] delay from literature
        'U1':           0.1, # baseline release probability
        'tau_rec':      200.0, # [ms] recovery from STD
        'tau_facil':    800.0, # [ms] recovery from facilitation
        # AMPA receptor
        'gmax_AMPA':    0.025 / 0.1 * 1e-3, # [uS], adjusted for U1
        'tau_r_AMPA':   1.0, # [ms] rise time
        'tau_d_AMPA':   4.0, # [ms] decay time
        # NMDA receptor
        'gmax_NMDA':    0.025 / 0.1 * 1e-3, # [uS], adjusted for U1
        'tau_r_NMDA':   3.7,    # [ms] rise time
        'tau_d_NMDA':   80.0,   # [ms] decay time
    })

    # Number of afferent axons:
    #   - 135 [boutons] / 20? [boutons/(axon*cell)] ~= 6 [axons on one cell]
    # Spatial structure:
    #   - TODO: spatial structure of STN->GPE connection
    stn_gpe_connector = sim.FixedNumberPreConnector(6)

    stn_gpe_EXC = sim.Projection(pop_stn, pop_gpe, 
                                 connector=stn_gpe_connector,
                                 synapse_type=stn_gpe_syn,
                                 receptor_type='distal.AMPA+NMDA')

    stn_gpe_EXC.set(gmax_NMDA=1.0)

    #---------------------------------------------------------------------------
    # GPE -> GPE (inhibitory)

    # Number of afferent axons:
    #   - 2000 [boutons] / 264-581 [boutons/(axon*cell)] = 3.4-7.6 [axons on one cell]
    # Spatial structure:
    #   - distance-based probability and strength
    #       + 581 [boutons/(axon*cell)] for close neighbors
    #       + 264 [boutons/(axon*cell)] for far neighbors

    # TODO: calibrate again with both weight and gmax modified
    #   - (see what BBP uses in examples)
    #   - may cause different dynamics & saturation behaviour

    # Distance-calculation: wrap-around in along x-axis
    x_max = ncell_gpe * gpe_grid.dx
    gpe_gpe_space = space.Space(periodic_boundaries=((0, x_max), None, None))

    # Connect to four neighboring neurons
    gpe_gpe_connector = sim.DistanceDependentProbabilityConnector(
                                'd < 205',
                                allow_self_connections=False)
    
    # weight 1 for distance < 50 um and exponentially decreasing from there
    weight_expression = lambda d: (d<50)*1.0 + (d>=50)*np.exp(-(d-50)/100)

    gpe_gpe_syn = GabaSynapse(**{
        'weight':       weight_expression,
        'delay':        0.5, # [ms] delay from literature
        # STP parameters
        'U1':           0.2, # baseline release probability
        'tau_rec':      400.0, # [ms] recovery from STD
        'tau_facil':    1.0, # [ms] recovery from facilitation
        # GABA-A receptor
        'gmax_GABAA':    0.1 / 0.2 * 1e-3, # [uS], adjusted for U1
        'tau_r_GABAA':   2.0, # [ms] rise time
        'tau_d_GABAA':   5.0, # [ms] decay time
        # GABA-B receptor
        'gmax_GABAB':    0.1 * 1.0 * 1e-3, # [uS], adjusted for U1
        'tau_r_GABAB':   5.0,   # [ms] rise time initial species of signaling cascade
        'tau_d_GABAB':   10.0,  # [ms] decay time initial species of signaling cascade
    })

    # gpe_gpe_syn = NativeSynapse(
    #     mechanism='GABAsyn',
    #     mechanism_parameters={
    #         'netcon:weight[0]': dist_fun_weight,
    #         'netcon:delay':     0.5, # [ms] delay from literature
    #         'syn:U1':           0.2, # baseline release probability
    #         'syn:tau_rec':      400.0, # [ms] recovery from STD
    #         'syn:tau_facil':    1.0, # [ms] recivery from facilitation
    #         # AMPA receptor
    #         'syn:gmax_GABAA':   0.1 / 0.2 * 1e-3, # [uS], adjusted for U1
    #         'syn:tau_r_GABAA':  2.0, # [ms] rise time
    #         'syn:tau_d_GABAA':  6.0, # [ms] decay time
    #         # NMDA receptor
    #         'syn:gmax_GABAB':   0.1 * 1e-3, # [uS]
    #         'syn:tau_r_GABAB':  5.0, # [ms] rise time of first species in cascade
    #         'syn:tau_d_GABAB':  10.0, # [ms] decay time of first species cascade
            
    #     })

    gpe_gpe_INH = sim.Projection(pop_gpe, pop_gpe, 
                                 connector=gpe_gpe_connector,
                                 synapse_type=gpe_gpe_syn,
                                 receptor_type='proximal.GABAA+GABAB',
                                 space=gpe_gpe_space)

    #---------------------------------------------------------------------------
    # STR -> GPE (inhibitory)

    # Number of afferent axons:
    #   - 10622 [boutons] / 123-226 [boutons/(axon*cell)] = 47-86 [axons on one cell]
    #       + If we use additive property of Poisson distribution we can divide 
    #         the number of synapses by N, with Poisson spikers firing at N*f_mean
    #       + => num_afferents ~= 60 / num_poisson_combined
    # Spatial structure:
    #   - TODO: if we re-use spike sources than connection pattern matters, else not

    str_gpe_syn = GabaSynapse(**{
        'weight':       1.0,
        'delay':        5.0, # [ms] delay from literature
        # STP parameters
        'U1':           0.2, # baseline release probability
        'tau_rec':      400.0, # [ms] recovery from STD
        'tau_facil':    1.0, # [ms] recovery from facilitation
        # GABA-A receptor
        'gmax_GABAA':    0.2 / 0.2 * 1e-3, # [uS], adjusted for U1
        'tau_r_GABAA':   2.0, # [ms] rise time
        'tau_d_GABAA':   5.0, # [ms] decay time
        # GABA-B receptor
        'gmax_GABAB':    0.0, # [uS], adjusted for U1
        'tau_r_GABAB':   5.0,   # [ms] rise time initial species of signaling cascade
        'tau_d_GABAB':   10.0,  # [ms] decay time initial species of signaling cascade
    })


    str_gpe_connector = sim.FixedNumberPreConnector(66 // str_num_poisson_combined)

    str_gpe_INH = sim.Projection(pop_str, pop_gpe,
                                 connector=str_gpe_connector,
                                 synapse_type=str_gpe_syn,
                                 receptor_type='proximal.GABAA+GABAB')


    #---------------------------------------------------------------------------
    # NOISE -> GPE (excitatory)
    # noise_syn = NativeSynapse(
    #     mechanism='GLUsyn',
    #     mechanism_parameters={
    #         'netcon:weight[0]': 1.0,
    #         'netcon:delay':     5.0, # [ms] delay from literature
    #     })

<<<<<<< HEAD
    # noise_connector = sim.FixedProbabilityConnector(0.5)
=======
    noise_connector = sim.FixedProbabilityConnector(0.5)
    
    noise_gpe_EXC = sim.Projection(noise_gpe, pop_gpe, 
                                   connector=noise_connector,
                                   synapse_type=noise_syn,
                                   receptor_type='proximal.AMPA+NMDA')
>>>>>>> cc5a6d63
    
    # noise_gpe_EXC = sim.Projection(noise_gpe, pop_gpe, 
    #                                connector=noise_connector,
    #                                synapse_type=noise_syn,
    #                                receptor_type='proximal_dend.AMPA+NMDA')

    ############################################################################
    # TO STN

    #---------------------------------------------------------------------------
    # GPe -> STN (inhibitory)
    gpe_stn_syn = NativeSynapse(
        mechanism='GABAsyn',
        mechanism_parameters={
            'netcon:weight[0]': 1.0,
            'netcon:delay':     4.0, # [ms] delay from literature
            'syn:U1':           0.2, # baseline release probability
            'syn:tau_rec':      17300.0, # [ms] recovery from STD
            'syn:tau_facil':    1.0, # [ms] recivery from facilitation
            # AMPA receptor
            'syn:gmax_GABAA':   7.0 / 0.2 * 1e-3, # [uS], adjusted for U1
            'syn:tau_r_GABAA':  2.0, # [ms] rise time
            'syn:tau_d_GABAA':  6.0, # [ms] decay time
            # NMDA receptor
            'syn:gmax_GABAB':   7.0 * 1e-3, # [uS]
            'syn:tau_r_GABAB':  5.0, # [ms] rise time of cascade first species
            'syn:tau_d_GABAB':  10.0, # [ms] decay time of cascade first species
            
        })

    # TODO: GPE -> STN projection pattern
    gpe_stn_INH = sim.Projection(
                        pop_gpe, pop_stn,
                        connector=conn_allp05,
                        synapse_type=gpe_stn_syn,
                        receptor_type='proximal.GABAA+GABAB')

    #---------------------------------------------------------------------------
    # CTX -> STN (excitatory)

    ctx_stn_syn = NativeSynapse(
        mechanism='GLUsyn',
        mechanism_parameters={
            'netcon:weight[0]': 1.0,
            'netcon:delay':     5.9, # [ms] delay from literature
            'syn:U1':           0.7, # baseline release probability
            'syn:tau_rec':      200.0, # [ms] recovery from STD
            'syn:tau_facil':    1.0, # [ms] recivery from facilitation
            # AMPA receptor
            'syn:gmax_AMPA':    3.44 / 0.7 * 1e-3, # [uS], adjusted for U1
            'syn:tau_r_AMPA':   1.0, # [ms] rise time
            'syn:tau_d_AMPA':   4.0, # [ms] decay time
            # NMDA receptor
            'syn:gmax_NMDA':    7.0 / 0.7 * 1e-3, # [uS], adjusted for U1
            'syn:tau_r_NMDA':   3.7, # [ms] rise time
            'syn:tau_d_NMDA':   80.0, # [ms] decay time
            
        })

    # TODO: CTX -> STN projection pattern
    ctx_stn_EXC = sim.Projection(
                        pop_ctx, pop_stn,
                        connector=conn_allp05,
                        synapse_type=ctx_stn_syn,
                        receptor_type='distal.AMPA+NMDA')

    #---------------------------------------------------------------------------
    # TODO: STN -> STN (excitatory)

    #---------------------------------------------------------------------------
    # Plot connectivity matrix
    for prj in [stn_gpe_EXC, gpe_stn_INH]:
        print(u"{} connectivity matrix: \n".format(prj) + connection_plot(prj))

    ############################################################################
    # RECORDING
    ############################################################################

    traces_allpops = {
        'Vm':       {'sec':'soma[0]', 'loc':0.5, 'var':'v'},
        'gAMPA{:d}': {'syn':'GLUsyn[0]', 'var':'g_AMPA'},
        # 'gNMDA{:d}': {'syn':'GLUsyn[::2]', 'var':'g_NMDA'},
        # 'gGABAA{:d}': {'syn':'GABAsyn[1]', 'var':'g_GABAA'},
        # 'gGABAB{:d}': {'syn':'GABAsyn[1]', 'var':'g_GABAB'},
    }
    for pop in [pop_gpe, pop_stn]:
        pop.record(traces_allpops.items(), sampling_interval=.05)

    for pop in all_pops.values():
        pop.record(['spikes'], sampling_interval=.05)


    ############################################################################
    # INITIALIZE + RUN
    ############################################################################

    # Set physiological conditions
    h.celsius = 36.0
    h.set_aCSF(4) # Hoc function defined in Gillies code

    print("CVode state: {}".format(sim.state.cvode.active()))
    tstart = time.time()
    sim.run(sim_dur)
    tstop = time.time()
    cputime = tstop - tstart
    num_segments = sum((sec.nseg for sec in h.allsec()))
    print("Simulated {} segments for {} ms in {} ms CPU time".format(
            num_segments, sim.state.tstop, cputime))

    ############################################################################
    # PLOTTING
    ############################################################################
    import matplotlib.pyplot as plt

    # Plot spikes
    fig_spikes, axes_spikes = plt.subplots(len(all_pops), 1)
    fig_spikes.suptitle('Spikes for each population')

    for i_pop, pop in enumerate(all_pops.values()):

        pop_data = pop.get_data() # Neo Block object
        segment = pop_data.segments[0] # segment = all data with common time basis

        ax = axes_spikes[i_pop]
        for spiketrain in segment.spiketrains:
            y = np.ones_like(spiketrain) * spiketrain.annotations['source_id']
            ax.plot(spiketrain, y, '.')
            ax.set_ylabel(pop.label)


        for signal in segment.analogsignals:
            # one figure per trace type
            fig, axes = plt.subplots(signal.shape[1], 1)
            fig.suptitle("Population {} - trace {}".format(
                            pop.label, signal.name))

            # signal matrix has one cell signal per column
            time_vec = signal.times
            y_label = "{} ({})".format(signal.name, signal.units._dimensionality.string)

            for i_cell in range(signal.shape[1]):
                ax = axes[i_cell]
                label = "cell {}".format(signal.annotations['source_ids'][i_cell])
                ax.plot(time_vec, signal[:, i_cell], label=label)
                ax.set_ylabel(y_label)
                ax.legend()

    plt.show(block=False)

    if export_locals:
        globals().update(locals())


if __name__ == '__main__':
    import argparse
    parser = argparse.ArgumentParser(description='Run basal ganglia network simulation')

    parser.add_argument('-d', '--dur', nargs='?', type=float, default=500.0,
                        dest='sim_dur', help='Simulation duration')

    parser.add_argument('-n', '--ncell', nargs='?', type=int, default=5,
                        dest='ncell_per_pop', help='Number of cells per population')

    args = parser.parse_args() # Namespace object

    run_simple_net(**vars(args))
    # test_STN_population(**vars(args))<|MERGE_RESOLUTION|>--- conflicted
+++ resolved
@@ -387,16 +387,7 @@
     #         'netcon:delay':     5.0, # [ms] delay from literature
     #     })
 
-<<<<<<< HEAD
     # noise_connector = sim.FixedProbabilityConnector(0.5)
-=======
-    noise_connector = sim.FixedProbabilityConnector(0.5)
-    
-    noise_gpe_EXC = sim.Projection(noise_gpe, pop_gpe, 
-                                   connector=noise_connector,
-                                   synapse_type=noise_syn,
-                                   receptor_type='proximal.AMPA+NMDA')
->>>>>>> cc5a6d63
     
     # noise_gpe_EXC = sim.Projection(noise_gpe, pop_gpe, 
     #                                connector=noise_connector,
